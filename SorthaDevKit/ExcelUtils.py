import pandas as pd
import openpyxl
from typing import List, Dict, Any
from .StateBase import QuestionAnswer, ExcelOutputType, AzureMigrateServer, AzureMigrateReport
import os
from datetime import datetime
import re

class ExcelProcessor:
    """Utility class for processing Excel files with questions and generating output Excel files."""
    
    @staticmethod
    def read_questions_from_excel(file_path: str, question_column: str = 'Questions', sheet_name: str = None) -> List[Dict[str, str]]:
        """
        Read questions from an Excel file with Questions, Category, and Priority columns.
        
        Args:
            file_path: Path to the Excel file
            question_column: Name of the column containing questions
            sheet_name: Name of the sheet to read (None for first sheet)
            
        Returns:
            List of dictionaries with question, category, and priority
        """
        try:
            # Determine which engine to use based on file extension
            # xlrd 2.0+ only supports .xls files, openpyxl handles .xlsx
            file_ext = os.path.splitext(file_path)[1].lower()
            
            if file_ext == '.xlsx':
                # For .xlsx files, use openpyxl engine
                engines = ['openpyxl']
            elif file_ext == '.xls':
                # For .xls files, use xlrd engine
                engines = ['xlrd']
            else:
                # For other extensions, try both
                engines = ['openpyxl', 'xlrd']
            
            df = None
            last_error = None
            
            for engine in engines:
                try:
                    if sheet_name:
                        df = pd.read_excel(file_path, sheet_name=sheet_name, engine=engine)
                    else:
                        df = pd.read_excel(file_path, engine=engine)
                    break  # Success, break out of loop
                except Exception as e:
                    last_error = e
                    continue
            
<<<<<<< HEAD
            possible_columns = [question_column, 'Questions', 'Question', 'questions', 'QUESTION']
=======
            if df is None:
                # If specific engines failed, try without specifying engine (let pandas decide)
                try:
                    if sheet_name:
                        df = pd.read_excel(file_path, sheet_name=sheet_name)
                    else:
                        df = pd.read_excel(file_path)
                except Exception as e:
                    raise Exception(f"Failed to read Excel file {file_path}. File extension: {file_ext}. Last error: {str(last_error)}")
            
            # Handle different possible column names for Questions
            possible_question_columns = [question_column, 'Questions', 'Question', 'questions', 'QUESTION']
>>>>>>> c7e80590
            question_col = None
            
            for col in possible_question_columns:
                if col in df.columns:
                    question_col = col
                    break
            
            if question_col is None:
                question_col = df.columns[0]
            
            # Handle different possible column names for Category
            possible_category_columns = ['Category', 'category', 'CATEGORY', 'Categories']
            category_col = None
            
            for col in possible_category_columns:
                if col in df.columns:
                    category_col = col
                    break
            
            # Handle different possible column names for Priority
            possible_priority_columns = ['Priority', 'priority', 'PRIORITY', 'Priorities']
            priority_col = None
            
            for col in possible_priority_columns:
                if col in df.columns:
                    priority_col = col
                    break
            
            # Extract questions with their metadata
            questions_data = []
            for index, row in df.iterrows():
                question = str(row[question_col]).strip() if pd.notna(row[question_col]) else ""
                if question:  # Only add non-empty questions
                    category = str(row[category_col]).strip() if category_col and pd.notna(row[category_col]) else "General"
                    priority = str(row[priority_col]).strip() if priority_col and pd.notna(row[priority_col]) else "Medium"
                    
                    questions_data.append({
                        'question': question,
                        'category': category,
                        'priority': priority
                    })
            
            return questions_data
            
        except Exception as e:
            raise Exception(f"Error reading Excel file {file_path}: {str(e)}")
    
    @staticmethod
    def read_azure_migrate_report(file_path: str) -> AzureMigrateReport:
        """
        Read and parse Azure Migrate report from Excel file.
        
        Args:
            file_path: Path to the Azure Migrate Excel report
            
        Returns:
            AzureMigrateReport object with parsed data
        """
        try:
            # Determine which engine to use based on file extension
            # xlrd 2.0+ only supports .xls files, openpyxl handles .xlsx
            file_ext = os.path.splitext(file_path)[1].lower()
            
            if file_ext == '.xlsx':
                # For .xlsx files, use openpyxl engine
                engines = ['openpyxl']
            elif file_ext == '.xls':
                # For .xls files, use xlrd engine
                engines = ['xlrd']
            else:
                # For other extensions, try both
                engines = ['openpyxl', 'xlrd']
            
            excel_file = None
            last_error = None
            
            for engine in engines:
                try:
                    excel_file = pd.ExcelFile(file_path, engine=engine)
                    break
                except Exception as e:
                    last_error = e
                    continue
            
            if excel_file is None:
                try:
                    excel_file = pd.ExcelFile(file_path)
                except Exception as e:
                    raise Exception(f"Failed to read Excel file {file_path}. File extension: {file_ext}. Last error: {str(last_error)}")
            
            servers = []
            summary = {}
            metadata = {"source_file": file_path, "sheets_processed": []}
            
            # Process each sheet
            for sheet_name in excel_file.sheet_names:
                try:
                    df = pd.read_excel(file_path, sheet_name=sheet_name, engine=excel_file.engine)
                    metadata["sheets_processed"].append(sheet_name)
                    
                    # Try to identify server data sheets
                    if ExcelProcessor._is_server_data_sheet(df, sheet_name):
                        sheet_servers = ExcelProcessor._parse_server_sheet(df, sheet_name)
                        servers.extend(sheet_servers)
                    
                    # Try to identify summary sheets
                    elif ExcelProcessor._is_summary_sheet(df, sheet_name):
                        sheet_summary = ExcelProcessor._parse_summary_sheet(df, sheet_name)
                        summary.update(sheet_summary)
                        
                except Exception as e:
                    metadata[f"error_{sheet_name}"] = str(e)
                    continue
            
            return AzureMigrateReport(
                servers=servers,
                summary=summary,
                metadata=metadata
            )
            
        except Exception as e:
            raise Exception(f"Error reading Azure Migrate report {file_path}: {str(e)}")
    
    @staticmethod
    def _is_server_data_sheet(df: pd.DataFrame, sheet_name: str) -> bool:
        """Check if the sheet contains server/machine data."""
        sheet_name_lower = sheet_name.lower()
        
        # Specific Azure Migrate sheet names
        azure_migrate_machine_sheets = [
            'all assessed machines', 'assessed machines', 'machines', 
            'servers', 'vm assessment', 'server assessment'
        ]
        
        # Check for exact Azure Migrate sheet names
        if any(sheet_name_lower == indicator or indicator in sheet_name_lower 
               for indicator in azure_migrate_machine_sheets):
            return True
        
        # Check for general server indicators
        server_indicators = ['server', 'machine', 'vm', 'computer', 'host', 'node']
        if any(indicator in sheet_name_lower for indicator in server_indicators):
            return True
        
        # Check column headers for machine data indicators
        if len(df.columns) > 0:
            columns_str = ' '.join(df.columns.astype(str)).lower()
            column_indicators = [
                'server name', 'machine name', 'computer name', 'hostname', 
                'operating system', 'cpu', 'memory', 'disk', 'recommendation',
                'azure vm size', 'azure readiness', 'monthly cost estimate'
            ]
            if any(indicator in columns_str for indicator in column_indicators):
                return True
        
        return False
    
    @staticmethod
    def _is_summary_sheet(df: pd.DataFrame, sheet_name: str) -> bool:
        """Check if the sheet contains summary data."""
        sheet_name_lower = sheet_name.lower()
        
        # Specific Azure Migrate summary sheet names
        azure_migrate_summary_sheets = [
            'assessment summary', 'summary', 'overview', 'assessment properties'
        ]
        
        # Check for exact Azure Migrate sheet names
        if any(sheet_name_lower == indicator or indicator in sheet_name_lower 
               for indicator in azure_migrate_summary_sheets):
            return True
        
        # Check for general summary indicators
        summary_indicators = ['total', 'cost', 'recommendation', 'properties']
        return any(indicator in sheet_name_lower for indicator in summary_indicators)
    
    @staticmethod
    def _parse_server_sheet(df: pd.DataFrame, sheet_name: str) -> List[AzureMigrateServer]:
        """Parse server data from a sheet."""
        servers = []
        
        # Map common column variations to standard names (Azure Migrate specific)
        column_mapping = {
            'server_name': [
                'machine', 'server name', 'machine name', 'computer name', 'hostname', 'name', 'servername',
                'display name', 'vm name'
            ],
            'server_type': [
                'server type', 'machine type', 'type', 'servertype', 'operating system type',
                'platform', 'vm type', 'vm host'
            ],
            'operating_system': [
                'operating system', 'os', 'operatingsystem', 'platform', 'os name',
                'operating system name', 'os version'
            ],
            'cpu_cores': [
                'cores', 'cpu cores', 'processor cores', 'cpucores', 'vcpus', 'logical processors',
                'number of cores', 'core count', 'processors', 'processor'
            ],
            'memory_gb': [
                'memory(mb)', 'memory (mb)', 'memory(gb)', 'memory (gb)', 'memory', 'ram', 'ram (gb)', 'memory gb',
                'total memory', 'physical memory', 'memory size'
            ],
            'disk_size_gb': [
                'storage(gb)', 'storage (gb)', 'disk size (gb)', 'disk', 'storage', 'disk space', 'disk gb',
                'total disk size', 'storage size', 'disk capacity'
            ],
            'network_adapters': [
                'network adapters', 'nics', 'network cards', 'network interfaces',
                'ethernet adapters', 'network adapter count'
            ],
            'recommendation': [
                'recommended size', 'recommendation', 'azure recommendation', 'suggested sku', 'azure vm size',
                'recommended size', 'vm size recommendation', 'azure vm recommendation'
            ],
            'readiness': [
                'azure vm readiness', 'azure readiness', 'readiness', 'migration readiness', 'ready',
                'ready for azure', 'assessment status'
            ],
            'estimated_cost': [
                'compute monthly cost estimate usd', 'estimated cost', 'cost', 'monthly cost', 'cost estimate', 'monthly cost estimate',
                'azure cost', 'monthly cost (usd)', 'estimated monthly cost'
            ],
            'confidence': [
                'confidence rating (% of utilization data collected)', 'confidence', 'confidence rating', 'assessment confidence', 'rating confidence'
            ],
            'azure_vm_size': [
                'recommended size', 'azure vm size', 'vm size', 'recommended vm size', 'target vm size'
            ],
            'storage_type': [
                'storage type', 'disk type', 'recommended storage', 'azure storage type'
            ],
            'boot_type': [
                'boot type', 'boot', 'startup type'
            ],
            'cpu_usage': [
                'cpu usage(%)', 'cpu usage', 'processor usage', 'cpu utilization'
            ],
            'memory_usage': [
                'memory usage(%)', 'memory usage', 'ram usage', 'memory utilization'
            ]
        }
        
        # Find actual column names
        df_columns_lower = [col.lower().strip() for col in df.columns]
        mapped_columns = {}
        
        for standard_name, variations in column_mapping.items():
            for variation in variations:
                if variation in df_columns_lower:
                    mapped_columns[standard_name] = df.columns[df_columns_lower.index(variation)]
                    break
        
        # Process each row
        for _, row in df.iterrows():
            try:
                server = AzureMigrateServer()
                
                # Extract server information using mapped columns
                if 'server_name' in mapped_columns:
                    server.server_name = str(row[mapped_columns['server_name']]) if pd.notna(row[mapped_columns['server_name']]) else ""
                
                if 'server_type' in mapped_columns:
                    server.server_type = str(row[mapped_columns['server_type']]) if pd.notna(row[mapped_columns['server_type']]) else ""
                
                if 'operating_system' in mapped_columns:
                    server.operating_system = str(row[mapped_columns['operating_system']]) if pd.notna(row[mapped_columns['operating_system']]) else ""
                
                if 'cpu_cores' in mapped_columns:
                    try:
                        server.cpu_cores = int(float(str(row[mapped_columns['cpu_cores']]).replace(',', ''))) if pd.notna(row[mapped_columns['cpu_cores']]) else 0
                    except:
                        server.cpu_cores = 0
                
                if 'memory_gb' in mapped_columns:
                    try:
                        memory_val = str(row[mapped_columns['memory_gb']]).replace(',', '').replace('GB', '').replace('MB', '').strip()
                        server.memory_gb = float(memory_val) if memory_val else 0.0
                        # Convert MB to GB if needed
                        if 'mb' in mapped_columns['memory_gb'].lower():
                            server.memory_gb = server.memory_gb / 1024
                    except:
                        server.memory_gb = 0.0
                
                if 'disk_size_gb' in mapped_columns:
                    try:
                        disk_val = str(row[mapped_columns['disk_size_gb']]).replace(',', '').replace('GB', '').replace('TB', '').strip()
                        server.disk_size_gb = float(disk_val) if disk_val else 0.0
                        # Convert TB to GB if needed
                        if 'tb' in mapped_columns['disk_size_gb'].lower():
                            server.disk_size_gb = server.disk_size_gb * 1024
                    except:
                        server.disk_size_gb = 0.0
                
                if 'network_adapters' in mapped_columns:
                    try:
                        server.network_adapters = int(float(str(row[mapped_columns['network_adapters']]).replace(',', ''))) if pd.notna(row[mapped_columns['network_adapters']]) else 0
                    except:
                        server.network_adapters = 1  # Default to 1 NIC
                
                if 'recommendation' in mapped_columns:
                    server.recommendation = str(row[mapped_columns['recommendation']]) if pd.notna(row[mapped_columns['recommendation']]) else ""
                
                if 'readiness' in mapped_columns:
                    server.readiness = str(row[mapped_columns['readiness']]) if pd.notna(row[mapped_columns['readiness']]) else ""
                
                if 'estimated_cost' in mapped_columns:
                    try:
                        cost_val = str(row[mapped_columns['estimated_cost']]).replace('$', '').replace(',', '').strip()
                        server.estimated_cost = float(cost_val) if cost_val else 0.0
                    except:
                        server.estimated_cost = 0.0
                
                # Only add server if it has a valid name
                if server.server_name and server.server_name.lower() not in ['nan', 'none', '']:
                    servers.append(server)
                    
            except Exception as e:
                continue  # Skip invalid rows
        
        return servers
    
    @staticmethod
    def _parse_summary_sheet(df: pd.DataFrame, sheet_name: str) -> Dict[str, Any]:
        """Parse summary data from a sheet."""
        summary = {}
        
        try:
            # Try to extract key-value pairs from the summary sheet
            for _, row in df.iterrows():
                if len(row) >= 2:
                    key = str(row.iloc[0]).strip() if pd.notna(row.iloc[0]) else ""
                    value = str(row.iloc[1]).strip() if pd.notna(row.iloc[1]) else ""
                    
                    if key and value and key.lower() not in ['nan', 'none']:
                        summary[key] = value
            
            summary['source_sheet'] = sheet_name
            
        except Exception as e:
            summary['error'] = str(e)
        
        return summary
    
    @staticmethod
    def create_output_excel(excel_output: ExcelOutputType, output_path: str, original_questions_file: str = None):
        """
        Create an Excel file with questions, answers, and analysis matching the example structure.
        
        Args:
            excel_output: ExcelOutputType object with processed data
            output_path: Path where to save the output Excel file
            original_questions_file: Path to original questions file for reference
        """
        try:
            wb = openpyxl.Workbook()
<<<<<<< HEAD
            ws_qa = wb.active
            ws_qa.title = "AI Assisted AIF Completion"
=======
            
            # Sheet 1: AI Assisted AIF Completion (matching example structure)
            ws_qa = wb.active
            ws_qa.title = "AI Assisted AIF Completion"
            
            # Headers matching the exact requirements (5 columns only)
>>>>>>> c7e80590
            headers = ['Question', 'Answer', 'Confidence', 'Source Reference', 'Status']
            for col, header in enumerate(headers, 1):
                ws_qa.cell(row=1, column=col, value=header)
                ws_qa.cell(row=1, column=col).font = openpyxl.styles.Font(bold=True)
<<<<<<< HEAD
=======
                # Add header background color
                ws_qa.cell(row=1, column=col).fill = openpyxl.styles.PatternFill(start_color="D3D3D3", end_color="D3D3D3", fill_type="solid")
            
            # Data rows
>>>>>>> c7e80590
            for row, qa in enumerate(excel_output.questions_answers, 2):
                ws_qa.cell(row=row, column=1, value=qa.question)
                ws_qa.cell(row=row, column=2, value=qa.answer)
                ws_qa.cell(row=row, column=3, value=qa.confidence)
                ws_qa.cell(row=row, column=4, value=qa.source_reference)
                
                # Determine status more intelligently
                # Consider confidence, source reference, and answer content
                is_actually_answered = (
                    qa.is_answered and 
                    qa.confidence != "Unknown" and 
                    qa.source_reference not in ["N/A", "", "None", None] and
                    qa.answer not in ["Not addressed in transcript", "Error in analysis", "No answer provided", "Not found", ""]
                )
                
                ws_qa.cell(row=row, column=5, value="Answered" if is_actually_answered else "Not Answered")
                
                if qa.confidence == "High":
                    ws_qa.cell(row=row, column=3).fill = openpyxl.styles.PatternFill(start_color="90EE90", end_color="90EE90", fill_type="solid")
                elif qa.confidence == "Medium":
                    ws_qa.cell(row=row, column=3).fill = openpyxl.styles.PatternFill(start_color="FFFF99", end_color="FFFF99", fill_type="solid")
                elif qa.confidence == "Low":
                    ws_qa.cell(row=row, column=3).fill = openpyxl.styles.PatternFill(start_color="FFB6C1", end_color="FFB6C1", fill_type="solid")
                elif qa.confidence == "Unknown":
                    ws_qa.cell(row=row, column=3).fill = openpyxl.styles.PatternFill(start_color="E0E0E0", end_color="E0E0E0", fill_type="solid")
                
                # Color coding for status
                if is_actually_answered:
                    ws_qa.cell(row=row, column=5).fill = openpyxl.styles.PatternFill(start_color="90EE90", end_color="90EE90", fill_type="solid")
                else:
                    ws_qa.cell(row=row, column=5).fill = openpyxl.styles.PatternFill(start_color="FFB6C1", end_color="FFB6C1", fill_type="solid")
            
<<<<<<< HEAD
=======
            # Sheet 2: Summary (matching example structure)
>>>>>>> c7e80590
            ws_summary = wb.create_sheet(title="Summary")
            
            total_questions = len(excel_output.questions_answers)
            # Calculate actually answered questions using the same intelligent logic
            actually_answered_questions = len([
                qa for qa in excel_output.questions_answers 
                if (qa.is_answered and 
                    qa.confidence != "Unknown" and 
                    qa.source_reference not in ["N/A", "", "None", None] and
                    qa.answer not in ["Not addressed in transcript", "Error in analysis", "No answer provided", "Not found", ""])
            ])
            unanswered_questions = total_questions - actually_answered_questions
            
            # Summary data focusing on core metrics
            summary_data = [
                ["Total Questions", total_questions],
                ["Answered Questions", actually_answered_questions],
                ["Unanswered Questions", unanswered_questions],
                ["Answer Rate", f"{(actually_answered_questions/total_questions*100):.1f}%" if total_questions > 0 else "0%"],
                ["", ""],
                ["Confidence Distribution", ""],
                ["High Confidence", len([qa for qa in excel_output.questions_answers if qa.confidence == "High"])],
                ["Medium Confidence", len([qa for qa in excel_output.questions_answers if qa.confidence == "Medium"])],
                ["Low Confidence", len([qa for qa in excel_output.questions_answers if qa.confidence == "Low"])],
                ["Unknown Confidence", len([qa for qa in excel_output.questions_answers if qa.confidence == "Unknown"])],
                ["", ""],
                ["Generated On", datetime.now().strftime("%Y-%m-%d %H:%M:%S")],
            ]
            
            for row, (label, value) in enumerate(summary_data, 1):
                ws_summary.cell(row=row, column=1, value=label)
                ws_summary.cell(row=row, column=2, value=value)
                if label and label != "":
                    ws_summary.cell(row=row, column=1).font = openpyxl.styles.Font(bold=True)
            
<<<<<<< HEAD
            if excel_output.unanswered_questions:
                ws_unanswered = wb.create_sheet(title="Unanswered Questions")
                ws_unanswered.cell(row=1, column=1, value="Unanswered Questions")
                ws_unanswered.cell(row=1, column=1).font = openpyxl.styles.Font(bold=True)
                
                for row, question in enumerate(excel_output.unanswered_questions, 2):
                    ws_unanswered.cell(row=row, column=1, value=question)
=======
            # Sheet 3: Unanswered Questions (matching example structure)
            ws_unanswered = wb.create_sheet(title="Unanswered Questions")
            ws_unanswered.cell(row=1, column=1, value="Unanswered Questions")
            ws_unanswered.cell(row=1, column=1).font = openpyxl.styles.Font(bold=True)
            ws_unanswered.cell(row=1, column=1).fill = openpyxl.styles.PatternFill(start_color="D3D3D3", end_color="D3D3D3", fill_type="solid")
            
            unanswered_count = 2
            for qa in excel_output.questions_answers:
                # Use the same intelligent logic to determine if question is actually unanswered
                is_actually_answered = (
                    qa.is_answered and 
                    qa.confidence != "Unknown" and 
                    qa.source_reference not in ["N/A", "", "None", None] and
                    qa.answer not in ["Not addressed in transcript", "Error in analysis", "No answer provided", "Not found", ""]
                )
                if not is_actually_answered:
                    ws_unanswered.cell(row=unanswered_count, column=1, value=qa.question)
                    unanswered_count += 1
            
            # If no unanswered questions, add a message
            if unanswered_count == 2:
                ws_unanswered.cell(row=2, column=1, value="All questions have been answered!")
                ws_unanswered.cell(row=2, column=1).font = openpyxl.styles.Font(italic=True)
>>>>>>> c7e80590
            
            for ws in wb.worksheets:
                for column in ws.columns:
                    max_length = 0
                    column_letter = column[0].column_letter
                    for cell in column:
                        try:
                            if len(str(cell.value)) > max_length:
                                max_length = len(str(cell.value))
                        except:
                            pass
                    adjusted_width = min(max_length + 2, 80)  # Allow wider columns for questions
                    ws.column_dimensions[column_letter].width = adjusted_width
            
            wb.save(output_path)
            
        except Exception as e:
            raise Exception(f"Error creating output Excel file: {str(e)}")
    
    @staticmethod
    def validate_excel_file(file_path: str) -> bool:
        """
        Validate if the file is a valid Excel file.
        
        Args:
            file_path: Path to the file
            
        Returns:
            True if valid Excel file, False otherwise
        """
        try:
            pd.read_excel(file_path, nrows=1)
            return True
        except:
            return False<|MERGE_RESOLUTION|>--- conflicted
+++ resolved
@@ -51,9 +51,6 @@
                     last_error = e
                     continue
             
-<<<<<<< HEAD
-            possible_columns = [question_column, 'Questions', 'Question', 'questions', 'QUESTION']
-=======
             if df is None:
                 # If specific engines failed, try without specifying engine (let pandas decide)
                 try:
@@ -66,7 +63,6 @@
             
             # Handle different possible column names for Questions
             possible_question_columns = [question_column, 'Questions', 'Question', 'questions', 'QUESTION']
->>>>>>> c7e80590
             question_col = None
             
             for col in possible_question_columns:
@@ -423,28 +419,20 @@
         """
         try:
             wb = openpyxl.Workbook()
-<<<<<<< HEAD
-            ws_qa = wb.active
-            ws_qa.title = "AI Assisted AIF Completion"
-=======
             
             # Sheet 1: AI Assisted AIF Completion (matching example structure)
             ws_qa = wb.active
             ws_qa.title = "AI Assisted AIF Completion"
             
             # Headers matching the exact requirements (5 columns only)
->>>>>>> c7e80590
             headers = ['Question', 'Answer', 'Confidence', 'Source Reference', 'Status']
             for col, header in enumerate(headers, 1):
                 ws_qa.cell(row=1, column=col, value=header)
                 ws_qa.cell(row=1, column=col).font = openpyxl.styles.Font(bold=True)
-<<<<<<< HEAD
-=======
                 # Add header background color
                 ws_qa.cell(row=1, column=col).fill = openpyxl.styles.PatternFill(start_color="D3D3D3", end_color="D3D3D3", fill_type="solid")
             
             # Data rows
->>>>>>> c7e80590
             for row, qa in enumerate(excel_output.questions_answers, 2):
                 ws_qa.cell(row=row, column=1, value=qa.question)
                 ws_qa.cell(row=row, column=2, value=qa.answer)
@@ -477,10 +465,7 @@
                 else:
                     ws_qa.cell(row=row, column=5).fill = openpyxl.styles.PatternFill(start_color="FFB6C1", end_color="FFB6C1", fill_type="solid")
             
-<<<<<<< HEAD
-=======
             # Sheet 2: Summary (matching example structure)
->>>>>>> c7e80590
             ws_summary = wb.create_sheet(title="Summary")
             
             total_questions = len(excel_output.questions_answers)
@@ -516,15 +501,6 @@
                 if label and label != "":
                     ws_summary.cell(row=row, column=1).font = openpyxl.styles.Font(bold=True)
             
-<<<<<<< HEAD
-            if excel_output.unanswered_questions:
-                ws_unanswered = wb.create_sheet(title="Unanswered Questions")
-                ws_unanswered.cell(row=1, column=1, value="Unanswered Questions")
-                ws_unanswered.cell(row=1, column=1).font = openpyxl.styles.Font(bold=True)
-                
-                for row, question in enumerate(excel_output.unanswered_questions, 2):
-                    ws_unanswered.cell(row=row, column=1, value=question)
-=======
             # Sheet 3: Unanswered Questions (matching example structure)
             ws_unanswered = wb.create_sheet(title="Unanswered Questions")
             ws_unanswered.cell(row=1, column=1, value="Unanswered Questions")
@@ -548,7 +524,6 @@
             if unanswered_count == 2:
                 ws_unanswered.cell(row=2, column=1, value="All questions have been answered!")
                 ws_unanswered.cell(row=2, column=1).font = openpyxl.styles.Font(italic=True)
->>>>>>> c7e80590
             
             for ws in wb.worksheets:
                 for column in ws.columns:
